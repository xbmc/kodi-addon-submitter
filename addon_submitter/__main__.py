from __future__ import absolute_import, unicode_literals
import argparse
import os
from . import utils

work_dir = os.getcwd()


def parse_arguments():
    parser = argparse.ArgumentParser(
        description='CLI utility for submitting Kodi addons '
        'to the official addon repository'
    )
    parser.add_argument('addon_id', nargs='?', help='Addon ID')
    parser.add_argument('-z', '--zip', action='store_true',
                        help='Create a .zip file')
    parser.add_argument('-r', '--repo', nargs='?', default='',
                        help='GitHub repo for this addon type')
    parser.add_argument('-b', '--branch', nargs='?', default='',
                        help='Addon repo branch (Kodi version codename)')
    parser.add_argument('--push-branch', action='store_true',
                        help='Push addon branch to addon repo fork')
    parser.add_argument('--pull-request', action='store_true',
                        help='Create a pull request')
    parser.add_argument('-s', '--subdirectory', action='store_true',
                        help='Addon is stored in its own directory within the git repo')
    parser.add_argument('-m', '--matrix', action='store_true',
                        help='Submit to the matrix branch as well if --pull-request or '
                             '--push-branch or create an addition zip file for matrix if --matrix')
    parser.add_argument('--gh-username', nargs='?', default='',
                        help='GitHub username')
    parser.add_argument('--gh-token', nargs='?', default='',
                        help='GitHub API token')
    parser.add_argument('--user-email', nargs='?', default='',
                        help='User email')
    return parser.parse_args()


def main():
    args = parse_arguments()
    addon_xml_path = os.path.join(work_dir, args.addon_id if args.subdirectory else '', 'addon.xml')
    addon_xml_originalcontent = utils.get_addonxml_content(addon_xml_path)
    addon_info = utils.get_addon_info(addon_xml_path)
    gh_username = os.getenv('GH_USERNAME') or args.gh_username
    gh_token = os.getenv('GH_TOKEN') or os.getenv('GITHUB_TOKEN') or args.gh_token
    user_email = os.getenv('EMAIL') or args.user_email
    if args.zip:
        utils.create_zip(
            args.addon_id + '-' + addon_info.version, args.addon_id, args.subdirectory
        )
        if args.matrix:
            utils.modify_addon_xml_for_matrix(addon_xml_path)
            addon_info = utils.get_addon_info(addon_xml_path)
            utils.create_zip(
                args.addon_id + '-' + addon_info.version, args.addon_id, args.subdirectory
            )
            # restore addon.xml original content
            utils.write_addonxml(addon_xml_path, addon_xml_originalcontent)
    if args.push_branch or args.pull_request:
        if not (args.repo and args.branch):
            raise utils.AddonSubmissionError(
                'Both --repo and --branch arguments must not defined!'
            )
        if not (gh_username and gh_token and user_email):
            raise utils.AddonSubmissionError(
                'GitHub username, token and user email must be specified '
                'either via environment variables or as command line arguments'
            )
        # restore addon info (a zip modifying addon.xml might have been created before)
        addon_info = utils.get_addon_info(addon_xml_path)
        # fork the repo if the user does not have a personal repo fork
        if not utils.user_fork_exists(args.repo, gh_username, gh_token):
            utils.create_personal_fork(args.repo, gh_username, gh_token)
        local_branch_name = '{}@{}'.format(args.addon_id, args.branch)
        utils.create_addon_branch(
            work_dir, args.repo, args.branch, args.addon_id, addon_info.version,
            gh_username, gh_username, user_email, args.subdirectory,
            local_branch_name=local_branch_name
        )
        if args.pull_request:
            utils.create_pull_request(
                args.repo, args.branch, args.addon_id, addon_info, gh_username, gh_token
            )
        if args.matrix:
            os.chdir(work_dir)
            utils.modify_addon_xml_for_matrix(addon_xml_path)
            utils.create_git_commit('Modify versions for matrix branch')
            addon_info = utils.get_addon_info(addon_xml_path)
<<<<<<< HEAD
            local_branch_name = args.addon_id + '@matrix'
=======
            local_branch_name = '{}@{}'.format(args.addon_id, 'matrix')
>>>>>>> 341d06da
            utils.create_addon_branch(
                work_dir, args.repo, 'matrix', args.addon_id, addon_info.version, args.subdirectory,
                gh_username, gh_token, user_email, local_branch_name=local_branch_name
            )
            if args.pull_request:
                utils.create_pull_request(
                    args.repo, 'matrix', local_branch_name, addon_info,
                    gh_username, gh_token
                )


if __name__ == '__main__':
    main()<|MERGE_RESOLUTION|>--- conflicted
+++ resolved
@@ -86,11 +86,7 @@
             utils.modify_addon_xml_for_matrix(addon_xml_path)
             utils.create_git_commit('Modify versions for matrix branch')
             addon_info = utils.get_addon_info(addon_xml_path)
-<<<<<<< HEAD
-            local_branch_name = args.addon_id + '@matrix'
-=======
             local_branch_name = '{}@{}'.format(args.addon_id, 'matrix')
->>>>>>> 341d06da
             utils.create_addon_branch(
                 work_dir, args.repo, 'matrix', args.addon_id, addon_info.version, args.subdirectory,
                 gh_username, gh_token, user_email, local_branch_name=local_branch_name
